"""
Grasping policies
Author: Jeff Mahler
"""
from abc import ABCMeta, abstractmethod

import logging
import matplotlib.pyplot as plt
import numpy as np
import os
import sys
from time import time

from sklearn.mixture import GaussianMixture

import autolab_core.utils as utils
from autolab_core import Point
from perception import DepthImage

from gqcnn import Grasp2D, ImageGraspSamplerFactory, GQCNN, InputDataMode
from gqcnn import Visualizer as vis
from gqcnn import NoValidGraspsException

FIGSIZE = 16
SEED = 5234709

class RgbdImageState(object):
    """ State to encapsulate RGB-D images.

    Attributes
    ----------
    rgbd_im : :obj:`perception.RgbdImage`
        an RGB-D image to plan grasps on
    camera_intr : :obj:`perception.CameraIntrinsics`
        intrinsics of the RGB-D camera
    segmask : :obj:`perception.BinaryImage`
        segmentation mask for the binary image
    full_observed : :obj:`object`
        representation of the fully observed state
    """
    def __init__(self, rgbd_im, camera_intr, segmask=None,
                 fully_observed=None):
        self.rgbd_im = rgbd_im
        self.camera_intr = camera_intr
        self.segmask = segmask
        self.fully_observed = fully_observed

class ParallelJawGrasp(object):
    """ Action to encapsulate parallel jaw grasps.
    """
    def __init__(self, grasp, q_value, image):
        self.grasp = grasp
        self.q_value = q_value
        self.image = image

class Policy(object):
    """ Abstract policy class. """
    __metaclass__ = ABCMeta

    def __call__(self, state):
        return self.action(state)

    @abstractmethod
    def action(self, state):
        """ Returns an action for a given state.
        """
        pass

class GraspingPolicy(Policy):
    """ Policy for robust grasping with Grasp Quality Convolutional Neural Networks (GQ-CNN).

    Attributes
    ----------
    config : dict
        dictionary of parameters for the policy

    Notes
    -----
    Required configuration parameters are specified in Other Parameters

    Other Parameters
    ----------------
    sampling : dict
        dictionary of parameters for grasp sampling, see gqcnn/image_grasp_sampler.py
    gqcnn_model : str
        string path to a trained GQ-CNN model see gqcnn/neural_networks.py
    """
    def __init__(self, config):
        # store parameters
        self._config = config
        self._gripper_width = config['gripper_width']
        self._crop_height = config['crop_height']
        self._crop_width = config['crop_width']
        self._sampling_config = config['sampling']
        self._gqcnn_model_dir = config['gqcnn_model']
        sampler_type = self._sampling_config['type']
        
        # init grasp sampler
        self._grasp_sampler = ImageGraspSamplerFactory.sampler(sampler_type,
                                                               self._sampling_config,
                                                               self._gripper_width)
        
        # init GQ-CNN
        self._gqcnn = GQCNN.load(self._gqcnn_model_dir)

        # open tensorflow session for gqcnn
        self._gqcnn.open_session()

    def __del__(self):
        try:
            self._gqcnn.close_session()
        except:
            pass
        del self

    @property
    def config(self):
        """ Returns the policy parameters. """
        return self._config

    @property
    def grasp_sampler(self):
        """ Returns the grasp sampler. """
        return self._grasp_sampler

    @property
    def gqcnn(self):
        """ Returns the GQ-CNN. """
        return self._gqcnn

    @abstractmethod
    def action(self, state):
        """ Returns an action for a given state.
        """
        pass

    def grasps_to_tensors(self, grasps, state):
        """ Converts a list of grasps to an image and pose tensor.

        Attributes
        ----------
        grasps : :obj:`list` of :obj:`Grasp2D`
            list of image grassps to convert
        state : :obj:`RgbdImageState`
            RGB-D image to plan grasps on

        Returns
        -------
        image_arr : :obj:`numpy.ndarray`
            4D Tensor of image to be predicted
        pose_arr : :obj:`numpy.ndarray`
            2D Tensor of depth values
        """
        # parse params
        gqcnn_im_height = self.gqcnn.im_height
        gqcnn_im_width = self.gqcnn.im_width
        gqcnn_num_channels = self.gqcnn.num_channels
        gqcnn_pose_dim = self.gqcnn.pose_dim
        input_data_mode = self.gqcnn.input_data_mode
        num_grasps = len(grasps)
        depth_im = state.rgbd_im.depth

        # allocate tensors
        tensor_start = time()
        image_tensor = np.zeros([num_grasps, gqcnn_im_height, gqcnn_im_width, gqcnn_num_channels])
        pose_tensor = np.zeros([num_grasps, gqcnn_pose_dim])
        scale = float(gqcnn_im_height) / self._crop_height
        depth_im_scaled = depth_im.resize(scale)
        for i, grasp in enumerate(grasps):
            translation = scale * np.array([depth_im.center[0] - grasp.center.data[1],
                                            depth_im.center[1] - grasp.center.data[0]])
            im_tf = depth_im_scaled.transform(translation, grasp.angle)
            im_tf = im_tf.crop(gqcnn_im_height, gqcnn_im_width)
            image_tensor[i,...] = im_tf.raw_data
            
            if input_data_mode == InputDataMode.TF_IMAGE:
                pose_tensor[i] = grasp.depth
            elif input_data_mode == InputDataMode.TF_IMAGE_PERSPECTIVE:
                pose_tensor[i,...] = np.array([grasp.depth, grasp.center.x, grasp.center.y])
            else:
                raise ValueError('Input data mode %s not supported' %(input_data_mode))
        logging.debug('Tensor conversion took %.3f sec' %(time()-tensor_start))
        return image_tensor, pose_tensor

class AntipodalGraspingPolicy(GraspingPolicy):
    """ Samples a set of antipodal grasp candidates in image space,
    ranks the grasps by the predicted probability of success from a GQ-CNN,
    and returns the grasp with the highest probability of success.

    Notes
    -----
    Required configuration parameters are specified in Other Parameters

    Other Parameters
    ----------------
    num_grasp_samples : int
        number of grasps to sample
    gripper_width : float, optional
        width of the gripper in meters
    gripper_name : str, optional
        name of the gripper
    """
    def __init__(self, config):
        GraspingPolicy.__init__(self, config)

        self._parse_config()

    def _parse_config(self):
        """ Parses the parameters of the policy. """
        self._num_grasp_samples = self.config['sampling']['num_grasp_samples']
        self._gripper_width = np.inf
        if 'gripper_width' in self.config.keys():
            self._gripper_width = self.config['gripper_width']

    def select(self, grasps, q_value):
        """ Selects the grasp with the highest probability of success.
        Can override for alternate policies (e.g. epsilon greedy).
        """
        # sort
        num_grasps = len(grasps)
        grasps_and_predictions = zip(np.arange(num_grasps), q_value)
        grasps_and_predictions.sort(key = lambda x : x[1], reverse=True)
        return grasps_and_predictions[0][0]

    def action(self, state):
        """ Plans the grasp with the highest probability of success on
        the given RGB-D image.

        Attributes
        ----------
        state : :obj:`RgbdImageState`
            image to plan grasps on

        Returns
        -------
        :obj:`ParallelJawGrasp`
            grasp to execute
        """
        # check valid input
        if not isinstance(state, RgbdImageState):
            raise ValueError('Must provide an RGB-D image state.')

        # parse state
        rgbd_im = state.rgbd_im
        camera_intr = state.camera_intr
        segmask = state.segmask

        # sample grasps
        grasps = self._grasp_sampler.sample(rgbd_im, camera_intr,
                                            self._num_grasp_samples,
                                            segmask=segmask,
                                            visualize=self.config['vis']['grasp_sampling'],
                                            seed=None)
        num_grasps = len(grasps)

        # form tensors
        image_tensor, pose_tensor = self.grasps_to_tensors(grasps, state)
        if self.config['vis']['tf_images']:
            # read vis params
            k = self.config['vis']['k']
            d = utils.sqrt_ceil(k)

            # display grasp transformed images
            vis.figure(size=(FIGSIZE,FIGSIZE))
            for i, image_tf in enumerate(image_tensor[:k,...]):
                depth = pose_tensor[i][0]
                vis.subplot(d,d,i+1)
                vis.imshow(DepthImage(image_tf))
                vis.title('Image %d: d=%.3f' %(i, depth))
            vis.show()

        # predict grasps
        predict_start = time()
        output_arr = self.gqcnn.predict(image_tensor, pose_tensor)
        q_values = output_arr[:,-1]
        logging.debug('Prediction took %.3f sec' %(time()-predict_start))

        if self.config['vis']['grasp_candidates']:
            # display each grasp on the original image, colored by predicted success
            vis.figure(size=(FIGSIZE,FIGSIZE))
            vis.imshow(rgbd_im.depth)
            for grasp, q in zip(grasps, q_values):
                vis.grasp(grasp, scale=1.5, show_center=False, show_axis=True,
                          color=plt.cm.RdYlBu(q))
            vis.title('Sampled grasps')
            vis.show()

        if self.config['vis']['grasp_ranking']:
            # read vis params
            k = self.config['vis']['k']
            d = utils.sqrt_ceil(k)

            # form camera intr for the thumbnail (to compute gripper width)
            scale_factor = float(self.gqcnn.im_width) / float(self._crop_width)
            scaled_camera_intr = camera_intr.resize(scale_factor)

            # sort grasps
            q_values_and_indices = zip(q_values, np.arange(num_grasps))
            q_values_and_indices.sort(key = lambda x : x[0], reverse=True)

            vis.figure(size=(FIGSIZE,FIGSIZE))
            for i, p in enumerate(q_values_and_indices[:k]):
                # read stats for grasp
                q_value = p[0]
                ind = p[1]
                depth = pose_tensor[ind][0]
                image = DepthImage(image_tensor[ind,...])
                grasp = Grasp2D(Point(image.center), 0.0, depth,
                                width=self._gripper_width,
                                camera_intr=scaled_camera_intr)

                # plot
                vis.subplot(d,d,i+1)
                vis.imshow(image)
                vis.grasp(grasp, scale=1.5)
                vis.title('K=%d: d=%.3f, q=%.3f' %(i, depth, q_value))
            vis.show()

        # select grasp
        index = self.select(grasps, q_values)
        grasp = grasps[index]
        q_value = q_values[index]
        image = DepthImage(image_tensor[index,...])
        pose = pose_tensor[index,...]
        depth = pose[0]
        if self.config['vis']['grasp_plan']:
            scale_factor = float(self.gqcnn.im_width) / float(self._crop_width)
            scaled_camera_intr = camera_intr.resize(scale_factor)
            grasp = Grasp2D(Point(image.center), 0.0, pose[0],
                            width=self._gripper_width,
                            camera_intr=scaled_camera_intr)
            vis.figure()
            vis.imshow(image)
            vis.grasp(grasp, scale=1.5, show_center=False, show_axis=True)
            vis.title('Best Grasp: d=%.3f, q=%.3f' %(depth, q_value))
            vis.show()

        # return action
        return ParallelJawGrasp(grasp, q_value, image)

class CrossEntropyAntipodalGraspingPolicy(GraspingPolicy):
    """ Optimizes a set of antipodal grasp candidates in image space using the 
    cross entropy method:
    (1) sample an initial set of candidates
    (2) sort the candidates
    (3) fit a GMM to the top P%
    (4) re-sample grasps from the distribution
    (5) repeat steps 2-4 for K iters
    (6) return the best candidate from the final sample set

    Notes
    -----
    Required configuration parameters are specified in Other Parameters

    Other Parameters
    ----------------
    num_seed_samples : int
        number of candidate to sample in the initial set
    num_gmm_samples : int
        number of candidates to sample on each resampling from the GMMs
    num_iters : int
        number of sample-and-refit iterations of CEM
    gmm_refit_p : float
        top p-% of grasps used for refitting
    gmm_component_frac : float
        percentage of the elite set size used to determine number of GMM components
    gmm_reg_covar : float
        regularization parameters for GMM covariance matrix, enforces diversity of fitted distributions
    deterministic : bool, optional
        whether to set the random seed to enforce deterministic behavior
    gripper_width : float, optional
        width of the gripper in meters
    gripper_name : str, optional
        name of the gripper
    """
    def __init__(self, config):
        GraspingPolicy.__init__(self, config)
        CrossEntropyAntipodalGraspingPolicy._parse_config(self)

    def _parse_config(self):
        """ Parses the parameters of the policy. """
        # cross entropy method parameters
        self._num_seed_samples = self.config['num_seed_samples']
        self._num_gmm_samples = self.config['num_gmm_samples']
        self._num_iters = self.config['num_iters']
        self._gmm_refit_p = self.config['gmm_refit_p']
        self._gmm_component_frac = self.config['gmm_component_frac']
        self._gmm_reg_covar = self.config['gmm_reg_covar']

        # gripper parameters
        self._seed = None
        if self.config['deterministic']:
            self._seed = SEED
        self._gripper_width = np.inf
        if 'gripper_width' in self.config.keys():
            self._gripper_width = self.config['gripper_width']

    def select(self, grasps, q_value):
        """ Selects the grasp with the highest probability of success.
        Can override for alternate policies (e.g. epsilon greedy).
        """
        # sort
        num_grasps = len(grasps)
        if num_grasps == 0:
            raise ValueError('Zero grasps')
        grasps_and_predictions = zip(np.arange(num_grasps), q_value)
        grasps_and_predictions.sort(key = lambda x : x[1], reverse=True)
        return grasps_and_predictions[0][0]

    def action(self, state):
        """ Plans the grasp with the highest probability of success on
        the given RGB-D image.

        Attributes
        ----------
        state : :obj:`RgbdImageState`
            image to plan grasps on

        Returns
        -------
        :obj:`ParallelJawGrasp`
            grasp to execute
        """
        # check valid input
        if not isinstance(state, RgbdImageState):
            raise ValueError('Must provide an RGB-D image state.')

        # parse state
        rgbd_im = state.rgbd_im
        camera_intr = state.camera_intr
        segmask = state.segmask

        # sample grasps
        seed_set_start = time()
        grasps = self._grasp_sampler.sample(rgbd_im, camera_intr,
                                            self._num_seed_samples,
                                            segmask=segmask,
                                            visualize=self.config['vis']['grasp_sampling'],
                                            seed=self._seed)
        num_grasps = len(grasps)
        if num_grasps == 0:
            logging.warning('No valid grasps could be found')
<<<<<<< HEAD
            return None
        logging.debug('Computing the seed set took %.3f sec' %(time() - seed_set_start))
=======
            raise NoValidGraspsException()
>>>>>>> 3b23d2e7

        # form tensors
        image_tensor, pose_tensor = self.grasps_to_tensors(grasps, state)
        if self.config['vis']['tf_images']:
            # read vis params
            k = self.config['vis']['k']
            d = utils.sqrt_ceil(k)

            # display grasp transformed images
            vis.figure(size=(FIGSIZE,FIGSIZE))
            for i, image_tf in enumerate(image_tensor[:k,...]):
                depth = pose_tensor[i][0]
                vis.subplot(d,d,i+1)
                vis.imshow(DepthImage(image_tf))
                vis.title('Image %d: d=%.3f' %(i, depth))

            # display grasp transformed images
            vis.figure(size=(FIGSIZE,FIGSIZE))
            for i in range(d):
                image_tf = image_tensor[i,...]
                depth = pose_tensor[i][0]
                grasp = grasps[i]

                vis.subplot(d,2,2*i+1)
                vis.imshow(rgbd_im.depth)
                vis.grasp(grasp, scale=1.5, show_center=False, show_axis=True)
                vis.title('Grasp %d: d=%.3f' %(i, depth))

                vis.subplot(d,2,2*i+2)
                vis.imshow(DepthImage(image_tf))
                vis.title('TF image %d: d=%.3f' %(i, depth))
            vis.show()

        # iteratively refit and sample
        for j in range(self._num_iters):
            logging.debug('CEM iter %d' %(j))

            # predict grasps
            predict_start = time()
            output_arr = self.gqcnn.predict(image_tensor, pose_tensor)
            q_values = output_arr[:,-1]
            logging.debug('Prediction took %.3f sec' %(time()-predict_start))

            # sort grasps
            q_values_and_indices = zip(q_values, np.arange(num_grasps))
            q_values_and_indices.sort(key = lambda x : x[0], reverse=True)

            if self.config['vis']['grasp_candidates']:
                # display each grasp on the original image, colored by predicted success
                vis.figure(size=(FIGSIZE,FIGSIZE))
                vis.imshow(rgbd_im.depth)
                for grasp, q in zip(grasps, q_values):
                    vis.grasp(grasp, scale=1.5, show_center=False, show_axis=True,
                              color=plt.cm.RdYlBu(q))
                vis.title('Sampled grasps iter %d' %(j))
                vis.show()

            if self.config['vis']['grasp_ranking']:
                # read vis params
                k = self.config['vis']['k']
                d = utils.sqrt_ceil(k)

                # form camera intr for the thumbnail (to compute gripper width)
                scale_factor = float(self.gqcnn.im_width) / float(self._crop_width)
                scaled_camera_intr = camera_intr.resize(scale_factor)

                vis.figure(size=(FIGSIZE,FIGSIZE))
                for i, p in enumerate(q_values_and_indices[:k]):
                    # read stats for grasp
                    q_value = p[0]
                    ind = p[1]
                    depth = pose_tensor[ind][0]
                    image = DepthImage(image_tensor[ind,...])
                    grasp = Grasp2D(Point(image.center), 0.0, depth,
                                    width=self._gripper_width,
                                    camera_intr=scaled_camera_intr)

                    # plot
                    vis.subplot(d,d,i+1)
                    vis.imshow(image)
                    vis.grasp(grasp, scale=1.5)
                    vis.title('K=%d: d=%.3f, q=%.3f' %(i, depth, q_value))
                vis.show()

            # fit elite set
            num_refit = max(int(np.ceil(self._gmm_refit_p * num_grasps)), 1)
            elite_q_values = [i[0] for i in q_values_and_indices[:num_refit]]
            elite_grasp_indices = [i[1] for i in q_values_and_indices[:num_refit]]
            elite_grasps = [grasps[i] for i in elite_grasp_indices]
            elite_grasp_arr = np.array([g.feature_vec for g in elite_grasps])


            if self.config['vis']['elite_grasps']:
                # display each grasp on the original image, colored by predicted success
                vis.figure(size=(FIGSIZE,FIGSIZE))
                vis.imshow(rgbd_im.depth)
                for grasp, q in zip(elite_grasps, elite_q_values):
                    vis.grasp(grasp, scale=1.5, show_center=False, show_axis=True,
                              color=plt.cm.RdYlBu(q))
                vis.title('Elite grasps iter %d' %(j))
                vis.show()

            # normalize elite set
            elite_grasp_mean = np.mean(elite_grasp_arr, axis=0)
            elite_grasp_std = np.std(elite_grasp_arr, axis=0)
            elite_grasp_std[elite_grasp_std == 0] = 1.0
            elite_grasp_arr = (elite_grasp_arr - elite_grasp_mean) / elite_grasp_std

            # fit a GMM to the top samples
            num_components = max(int(np.ceil(self._gmm_component_frac * num_refit)), 1)
            uniform_weights = (1.0 / num_components) * np.ones(num_components)
            gmm = GaussianMixture(n_components=num_components,
                                  weights_init=uniform_weights,
                                  reg_covar=self._gmm_reg_covar)
            train_start = time()

            gmm.fit(elite_grasp_arr)
            train_duration = time() - train_start
            logging.debug('GMM fitting with %d components took %.3f sec' %(num_components, train_duration))

            # sample the next grasps
            sample_start = time()
            grasp_vecs, _ = gmm.sample(n_samples=self._num_gmm_samples)
            grasp_vecs = elite_grasp_std * grasp_vecs + elite_grasp_mean
            sample_duration = time() - sample_start
            logging.debug('GMM sampling took %.3f sec' %(sample_duration))

            # convert features to grasps
            grasps = []
            for grasp_vec in grasp_vecs:
                grasps.append(Grasp2D.from_feature_vec(grasp_vec,
                                                       width=self._gripper_width,
                                                       camera_intr=camera_intr))
            num_grasps = len(grasps)
            if num_grasps == 0:
                logging.warning('No valid grasps could be found')
                raise NoValidGraspsException()

            # form tensors
            image_tensor, pose_tensor = self.grasps_to_tensors(grasps, state)
            if self.config['vis']['tf_images']:
                # read vis params
                k = self.config['vis']['k']
                d = utils.sqrt_ceil(k)

                # display grasp transformed images
                vis.figure(size=(FIGSIZE,FIGSIZE))
                for i, image_tf in enumerate(image_tensor[:k,...]):
                    depth = pose_tensor[i][0]
                    vis.subplot(d,d,i+1)
                    vis.imshow(DepthImage(image_tf))
                    vis.title('Image %d: d=%.3f' %(i, depth))
                vis.show()
          
        # predict final set of grasps
        predict_start = time()
        output_arr = self.gqcnn.predict(image_tensor, pose_tensor)
        q_values = output_arr[:,-1]
        logging.debug('Final prediction took %.3f sec' %(time()-predict_start))

        if self.config['vis']['grasp_candidates']:
            # display each grasp on the original image, colored by predicted success
            vis.figure(size=(FIGSIZE,FIGSIZE))
            vis.imshow(rgbd_im.depth)
            for grasp, q in zip(grasps, q_values):
                vis.grasp(grasp, scale=1.5, show_center=False, show_axis=True,
                          color=plt.cm.RdYlBu(q))
            vis.title('Final sampled grasps')
            vis.show()

        # select grasp
        index = self.select(grasps, q_values)
        grasp = grasps[index]
        q_value = q_values[index]
        image = DepthImage(image_tensor[index,...])
        pose = pose_tensor[index,...]
        depth = pose[0]
        if self.config['vis']['grasp_plan']:
            scale_factor = float(self.gqcnn.im_width) / float(self._crop_width)
            scaled_camera_intr = camera_intr.resize(scale_factor)
            grasp = Grasp2D(Point(image.center), 0.0, pose[0],
                            width=self._gripper_width,
                            camera_intr=scaled_camera_intr)
            vis.figure()
            vis.imshow(image)
            vis.grasp(grasp, scale=1.5, show_center=False, show_axis=True)
            vis.title('Best Grasp: d=%.3f, q=%.3f' %(depth, q_value))
            vis.show()

        # return action
        return ParallelJawGrasp(grasp, q_value, image)
        
class QFunctionAntipodalGraspingPolicy(CrossEntropyAntipodalGraspingPolicy):
    """ Optimizes a set of antipodal grasp candidates in image space using the 
    cross entropy method with a GQ-CNN that estimates the Q-function
    for use in Q-learning.

    Notes
    -----
    Required configuration parameters are specified in Other Parameters

    Other Parameters
    ----------------
    reinit_pc1 : bool
        whether or not to reinitialize the pc1 layer of the GQ-CNN
    reinit_fc3: bool
        whether or not to reinitialize the fc3 layer of the GQ-CNN
    reinit_fc4: bool
        whether or not to reinitialize the fc4 layer of the GQ-CNN
    reinit_fc5: bool
        whether or not to reinitialize the fc5 layer of the GQ-CNN
    num_seed_samples : int
        number of candidate to sample in the initial set
    num_gmm_samples : int
        number of candidates to sample on each resampling from the GMMs
    num_iters : int
        number of sample-and-refit iterations of CEM
    gmm_refit_p : float
        top p-% of grasps used for refitting
    gmm_component_frac : float
        percentage of the elite set size used to determine number of GMM components
    gmm_reg_covar : float
        regularization parameters for GMM covariance matrix, enforces diversity of fitted distributions
    deterministic : bool, optional
        whether to set the random seed to enforce deterministic behavior
    gripper_width : float, optional
        width of the gripper in meters
    gripper_name : str, optional
        name of the gripper
    """
    def __init__(self, config):
        CrossEntropyAntipodalGraspingPolicy.__init__(self, config)
        QFunctionAntipodalGraspingPolicy._parse_config(self)
        self._setup_gqcnn()

    def _parse_config(self):
        """ Parses the parameters of the policy. """
        self._reinit_pc1 = self.config['reinit_pc1']
        self._reinit_fc3 = self.config['reinit_fc3']
        self._reinit_fc4 = self.config['reinit_fc4']
        self._reinit_fc5 = self.config['reinit_fc5']

    def _setup_gqcnn(self):
        """ Sets up the GQ-CNN. """
        # close existing session (from superclass initializer)
        self.gqcnn.close_session()

        # check valid output size
        if self.gqcnn.fc5_out_size != 1 and not self._reinit_fc5:
            raise ValueError('Q function must return scalar values')

        # reinitialize layers
        if self._reinit_fc5:
            self.gqcnn.fc5_out_size = 1

        # TODO: implement reinitialization of pc0
        self.gqcnn.reinitialize_layers(self._reinit_fc3,
                                       self._reinit_fc4,
                                       self._reinit_fc5)
        self.gqcnn.initialize_network(add_softmax=False)
        
class EpsilonGreedyQFunctionAntipodalGraspingPolicy(QFunctionAntipodalGraspingPolicy):
    """ Optimizes a set of antipodal grasp candidates in image space 
    using the cross entropy method with a GQ-CNN that estimates the
    Q-function for use in Q-learning, and chooses a random antipodal
    grasp with probability epsilon.

    Notes
    -----
    Required configuration parameters are specified in Other Parameters

    Other Parameters
    ----------------
    epsilon : float
    """
    def __init__(self, config):
        QFunctionAntipodalGraspingPolicy.__init__(self, config)
        self._parse_config()

    def _parse_config(self):
        """ Parses the parameters of the policy. """
        self._epsilon = self.config['epsilon']

    @property
    def epsilon(self):
        return self._epsilon

    @epsilon.setter
    def epsilon(self, val):
        self._epsilon = val

    def greedy_action(self, state):
        """ Plans the grasp with the highest probability of success on
        the given RGB-D image.

        Attributes
        ----------
        state : :obj:`RgbdImageState`
            image to plan grasps on

        Returns
        -------
        :obj:`ParallelJawGrasp`
            grasp to execute
        """
        return CrossEntropyAntipodalGraspingPolicy.action(self, state)
    
    def action(self, state):
        """ Plans the grasp with the highest probability of success on
        the given RGB-D image.

        Attributes
        ----------
        state : :obj:`RgbdImageState`
            image to plan grasps on

        Returns
        -------
        :obj:`ParallelJawGrasp`
            grasp to execute
        """
        # take the greedy action with prob 1 - epsilon
        if np.random.rand() > self.epsilon:
            logging.debug('Taking greedy action')
            return CrossEntropyAntipodalGraspingPolicy.action(self, state)

        # otherwise take a random action
        logging.debug('Taking random action')

        # check valid input
        if not isinstance(state, RgbdImageState):
            raise ValueError('Must provide an RGB-D image state.')

        # parse state
        rgbd_im = state.rgbd_im
        camera_intr = state.camera_intr
        segmask = state.segmask

        # sample random antipodal grasps
        grasps = self._grasp_sampler.sample(rgbd_im, camera_intr,
                                            self._num_seed_samples,
                                            segmask=segmask,
                                            visualize=self.config['vis']['grasp_sampling'],
                                            seed=self._seed)
        
        num_grasps = len(grasps)
        if num_grasps == 0:
            logging.warning('No valid grasps could be found')
            raise NoValidGraspsException()

        # choose a grasp uniformly at random
        grasp_ind = np.random.choice(num_grasps, size=1)[0]
        grasp = grasps[grasp_ind]
        depth = grasp.depth

        # create transformed image
        image_tensor, pose_tensor = self.grasps_to_tensors([grasp], state)
        image = DepthImage(image_tensor[0,...])

        # predict prob success
        output_arr = self.gqcnn.predict(image_tensor, pose_tensor)
        q_value = output_arr[0,-1]
        
        # visualize planned grasp
        if self.config['vis']['grasp_plan']:
            scale_factor = float(self.gqcnn.im_width) / float(self._crop_width)
            scaled_camera_intr = camera_intr.resize(scale_factor)
            vis_grasp = Grasp2D(Point(image.center), 0.0, depth,
                                width=self._gripper_width,
                                camera_intr=scaled_camera_intr)
            vis.figure()
            vis.imshow(image)
            vis.grasp(vis_grasp, scale=1.5, show_center=False, show_axis=True)
            vis.title('Best Grasp: d=%.3f, q=%.3f' %(depth, q_value))
            vis.show()

        # return action
        return ParallelJawGrasp(grasp, q_value, image)
<|MERGE_RESOLUTION|>--- conflicted
+++ resolved
@@ -440,12 +440,9 @@
         num_grasps = len(grasps)
         if num_grasps == 0:
             logging.warning('No valid grasps could be found')
-<<<<<<< HEAD
-            return None
+            raise NoValidGraspsException()
+
         logging.debug('Computing the seed set took %.3f sec' %(time() - seed_set_start))
-=======
-            raise NoValidGraspsException()
->>>>>>> 3b23d2e7
 
         # form tensors
         image_tensor, pose_tensor = self.grasps_to_tensors(grasps, state)
