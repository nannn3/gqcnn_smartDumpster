--- conflicted
+++ resolved
@@ -26,30 +26,16 @@
 import argparse
 import collections
 import copy
-import cv2
 import json
-<<<<<<< HEAD
-=======
-import logging
-import matplotlib.pyplot as plt
-import numpy as np
->>>>>>> 9a7e49fa
 import cPickle as pkl
 import os
 import random
-import scipy.misc as sm
-import scipy.ndimage.filters as sf
-import scipy.ndimage.morphology as snm
-import scipy.stats as ss
 import shutil
 import signal
-import skimage.draw as sd
 import subprocess
 import sys
-import tensorflow as tf
 import threading
 import time
-<<<<<<< HEAD
 
 import matplotlib.pyplot as plt
 import cv2
@@ -57,21 +43,12 @@
 import scipy.misc as sm
 import scipy.stats as ss
 import tensorflow as tf
-=======
-import yaml
->>>>>>> 9a7e49fa
 
 from autolab_core import BinaryClassificationResult, RegressionResult, TensorDataset, YamlConfig, Logger
 from autolab_core.constants import *
 import autolab_core.utils as utils
 
-<<<<<<< HEAD
 from gqcnn.utils import ImageMode, TrainingMode, GripperMode, InputDepthMode, GeneralConstants, TrainStatsLogger, pose_dim, read_pose_data, weight_name_to_layer_name, GQCNNTrainingStatus
-=======
-from gqcnn.utils import ImageMode, TrainingMode, GripperMode, InputDepthMode, GeneralConstants
-from gqcnn.utils import TrainStatsLogger
-from gqcnn.utils import pose_dim, read_pose_data, weight_name_to_layer_name
->>>>>>> 9a7e49fa
 
 class GQCNNTrainerTF(object):
     """ Trains GQCNN with Tensorflow backend """
@@ -123,11 +100,7 @@
 
         # check default split
         if split_name is None:
-<<<<<<< HEAD
             self.logger.warning('Using default image-wise split.')
-=======
-            logging.warning('Using default image-wise split')
->>>>>>> 9a7e49fa
             self.split_name = 'image_wise'
         
         # update cfg for saving
@@ -215,13 +188,8 @@
         self._tensorboard_proc = subprocess.Popen(['tensorboard', '--port', str(self._tensorboard_port),'--logdir', self.summary_dir], stdout=FNULL)
 
     def _close_tensorboard(self):
-<<<<<<< HEAD
         """Closes Tensorboard process."""
         self.logger.info('Closing Tensorboard.')
-=======
-        """ Closes Tensorboard """
-        logging.info('Closing Tensorboard')
->>>>>>> 9a7e49fa
         self._tensorboard_proc.terminate()                        
 
     def train(self):
@@ -344,13 +312,8 @@
             self.term_event.set()
 
             ### Forcefully Exit ####
-<<<<<<< HEAD
             # TODO: @Vishal remove this and figure out why data prefetch queue thread does not properly exit
             self.logger.info('Forcefully Exiting Optimization')
-=======
-            # TODO: remove this and figure out why queue thread does not properly exit
-            logging.info('Forcefully Exiting Optimization')
->>>>>>> 9a7e49fa
             self.forceful_exit = True
 
             # forcefully kill the session to terminate any current graph ops that are stalling because the enqueue op has ended
@@ -364,13 +327,8 @@
             while not self.queue_thread_exited:
                 pass
 
-<<<<<<< HEAD
+            # cleanup
             self.logger.info('Cleaning and Preparing to Exit Optimization')
-=======
-            logging.info('Cleaning and Preparing to Exit Optimization')
-                
->>>>>>> 9a7e49fa
-            # cleanup
             for layer_weights in self.weights.values():
                 del layer_weights
             del self.saver
@@ -396,11 +354,7 @@
             # init and run tf self.sessions
             init = tf.global_variables_initializer()
             self.sess.run(init)
-<<<<<<< HEAD
             self.logger.info('Beginning Optimization...')
-=======
-            logging.info('Beginning Optimization')
->>>>>>> 9a7e49fa
 
             # create a TrainStatsLogger object to log training statistics at certain intervals
             self.train_stats_logger = TrainStatsLogger(self.model_dir)
@@ -420,12 +374,8 @@
                     _, l, ur_l, lr, predictions, batch_labels, output, train_images, train_poses = self.sess.run(
                         [apply_grad_op, loss, unregularized_loss, learning_rate, train_predictions, self.train_labels_node, self.train_net_output, self.input_im_node, self.input_pose_node], feed_dict={drop_rate_in: self.drop_rate}, options=GeneralConstants.timeout_option)
                 step_stop = time.time()
-<<<<<<< HEAD
                 self.logger.info('Step took %.3f sec.' %(step_stop-step_start))
-=======
-                logging.info('Step took %.3f sec' %(step_stop-step_start))
->>>>>>> 9a7e49fa
-                
+               
                 if self.training_mode == TrainingMode.REGRESSION:
                     self.logger.info('Max ' +  str(np.max(predictions)))
                     self.logger.info('Min ' + str(np.min(predictions)))
@@ -789,11 +739,7 @@
             pct_pos_train = np.load(pct_pos_train_filename)
             pct_pos_val = np.load(pct_pos_val_filename)
         else:
-<<<<<<< HEAD
             self.logger.info('Computing grasp quality metric stats')
-=======
-            logging.info('Computing metric stats')
->>>>>>> 9a7e49fa
             all_train_metrics = None
             all_val_metrics = None
     
@@ -838,11 +784,7 @@
             self.logger.info('Percent positive in val: ' + str(pct_pos_val))
 
         if self._angular_bins > 0:
-<<<<<<< HEAD
-            self.logger.info('Calculating angular bin statistics.')
-=======
-            logging.info('Calculating angular bin statistics...')
->>>>>>> 9a7e49fa
+            self.logger.info('Calculating angular bin statistics...')
             bin_counts = np.zeros((self._angular_bins,))
             for m in range(self.num_tensors):
                 pose_arr = self.dataset.tensor(self.pose_field_name, m).arr
@@ -895,19 +837,8 @@
             self.val_index_map[i] = np.array(indices)
             
     def _setup_output_dirs(self):
-<<<<<<< HEAD
         """Setup output directories."""
         self.logger.info('Saving model to: {}'.format(self.model_dir))
-=======
-        """ Setup output directories """
-        # create a directory for the model
-        if self.model_name is None:
-            model_id = utils.gen_experiment_id()
-            self.model_name = 'model_%s' %(model_id)
-        self.model_dir = os.path.join(self.output_dir, self.model_name)
-        if not os.path.exists(self.model_dir):
-            os.mkdir(self.model_dir)
->>>>>>> 9a7e49fa
 
         # create the summary dir
         self.summary_dir = os.path.join(self.model_dir, 'tensorboard_summaries')
@@ -920,7 +851,6 @@
             for f in old_files:
                 os.remove(os.path.join(self.summary_dir, f))
 
-<<<<<<< HEAD
         # setup filter directory
         self.filter_dir = os.path.join(self.model_dir, 'filters')
         if not os.path.exists(self.filter_dir):
@@ -932,12 +862,6 @@
         if self.finetuning:
             self.cfg['base_model_dir'] = self.base_model_dir            
 
-=======
-        logging.info('Saving model to %s' %(self.model_dir))
-            
-    def _setup_logging(self):
-        """ Copy the original config files """
->>>>>>> 9a7e49fa
         # save config
         out_config_filename = os.path.join(self.model_dir, 'config.json')
         tempOrderedDict = collections.OrderedDict()
@@ -1173,17 +1097,8 @@
             tf.global_variables_initializer().run()
         
     def _setup(self):
-<<<<<<< HEAD
         """Setup for training."""
         # initialize data prefetch queue thread exit booleans
-=======
-        """ Setup for optimization """
-
-        # set up logger
-        logging.getLogger().setLevel(logging.INFO)
-
-        # initialize thread exit booleans
->>>>>>> 9a7e49fa
         self.queue_thread_exited = False
         self.forceful_exit = False
 
@@ -1281,11 +1196,7 @@
                 ind = train_ind[:upper]
                 num_loaded = ind.shape[0]
                 if num_loaded == 0:
-<<<<<<< HEAD
                     self.logger.warning('Queueing zero examples!!!!')
-=======
-                    logging.debug('Loaded zero examples!!!!')
->>>>>>> 9a7e49fa
                     continue
                 
                 # subsample data
@@ -1381,11 +1292,7 @@
         del train_poses
         del train_labels
         self.dead_event.set()
-<<<<<<< HEAD
         self.logger.info('Queue Thread Exiting...')
-=======
-        logging.info('Queue Thread Exiting')
->>>>>>> 9a7e49fa
         self.queue_thread_exited = True
 
     def _distort(self, image_arr, pose_arr):
