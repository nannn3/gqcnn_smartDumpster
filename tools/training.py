--- conflicted
+++ resolved
@@ -251,36 +251,23 @@
 	logging.getLogger().setLevel(logging.INFO)
 
         # parse args
-<<<<<<< HEAD
-        parser = argparse.ArgumentParser(description='Create a GQ-CNN training dataset from a dataset of 3D object models and grasps in a Dex-Net database')
-        parser.add_argument('--config_filename', type=str, default=None, help='configuration file to use')
-        args = parser.parse_args()
-        config_filename = args.config_filename
-
-        # handle config filename
-=======
         parser = argparse.ArgumentParser(description='Train a Grasp Quality Convolutional Neural Network with TensorFlow')
         parser.add_argument('--config_filename', type=str, default=None, help='path to the configuration file to use')
         args = parser.parse_args()
         config_filename = args.config_filename
 
->>>>>>> cb0fcc5a
         if config_filename is None:
                 config_filename = os.path.join(os.path.dirname(os.path.realpath(__file__)),
                                                '..',
                                                'cfg/tools/training.yaml')
 
-<<<<<<< HEAD
         # turn relative paths absolute
         if not os.path.isabs(config_filename):
                 config_filename = os.path.join(os.getcwd(), config_filename)
 
+        # open train config
 	train_config = YamlConfig(config_filename)
         mode = train_config['mode']
-=======
-        # open config file
-	train_config = YamlConfig(config_filename)
->>>>>>> cb0fcc5a
 	gqcnn_config = train_config['gqcnn_config']
 
 	def get_elapsed_time(time_in_seconds):
