import pdb
import os
import json
import cv2
import numpy as np
from openni import openni2
from openni import _openni2 as c_api
from autolab_core import CameraIntrinsics, DepthImage

#Default intr paths:
color_intr_path = os.path.join(os.path.dirname(os.path.realpath(__file__)),'Astra_Color.intr')
ir_intr_path = os.path.join(os.path.dirname(os.path.realpath(__file__)),'Astra_IR.intr')

class Astra():
    """
    Class representing the Astra camera sensor with configurable color and IR intrinsics.
    Manages both color and depth streams.
    """

    WIDTH = 640
    HEIGHT = 480
    FPS = 30
    DEPTH_MIRRORING = True
    COLOR_MIRRORING = True 

    def __init__(self, color_intr_path=color_intr_path, ir_intr_path=ir_intr_path):
        """
        Initializes the Astra camera with paths to intrinsic files for the color and IR cameras.

        Args:
            color_intr_path (str): File path to the .intr file containing data for the color camera.
            ir_intr_path (str): File path to the .intr file containing data for the IR camera.
        """
        self._color_stream = None
        self._depth_stream = None
        self._dev = None
        self._running = False
        self._color_intr = self.load_intrinsics(color_intr_path)
        self._ir_intr = self.load_intrinsics(ir_intr_path)

    def __del__(self):
        """Ensures that the camera streams are stopped when the instance is destroyed."""
        if self.is_running:
            self.stop()

    @staticmethod
    def load_intrinsics(path):
        """
        Loads camera intrinsics from a specified JSON file path.

        Args:
            path (str): Path to the JSON file containing camera intrinsics data.

        Returns:
            CameraIntrinsics: An object containing the camera intrinsics if the file exists, None otherwise.
        """
        if path and os.path.exists(path):
            return CameraIntrinsics.load(path)

        else:
            raise ValueError("Cannot open intrinsics file:",path)

    @property
    def is_running(self):
        """Checks if the camera streams are currently active."""
        return self._running

    @property
    def ir_intrinsics(self):
        """Returns the IR camera intrinsics."""
        return self._ir_intr
    
    @property
    def color_intrinsics(self):
        """Returns the color camera intrinsics."""
        return self._color_intr

    def start(self):
        """
        Initializes and starts the depth and color streams of the Astra camera.
        Raises an exception if initialization fails.
        """
        try:
            openni2.initialize(os.environ.get('OPENNI2_REDIST', None))
            self._dev = openni2.Device.open_any()
        except Exception as e:
            print(f"Failed to initialize the Astra camera: {str(e)}")
            raise

        self._depth_stream = self._dev.create_depth_stream()
        self._color_stream = self._dev.create_color_stream()
        self.configure_streams()
        self._depth_stream.start()
        self._color_stream.start()
        self._running = True

    def configure_streams(self):
        """
        Configures the video modes for both the depth and color streams.
        Also enables depth-color synchronization.
        """
        self._depth_stream.set_video_mode(c_api.OniVideoMode(
            pixelFormat=c_api.OniPixelFormat.ONI_PIXEL_FORMAT_DEPTH_1_MM,
            resolutionX=self.WIDTH, resolutionY=self.HEIGHT, fps=self.FPS))
        self._color_stream.set_video_mode(c_api.OniVideoMode(
            pixelFormat=c_api.OniPixelFormat.ONI_PIXEL_FORMAT_RGB888,
            resolutionX=self.WIDTH, resolutionY=self.HEIGHT, fps=self.FPS))

        self._dev.set_image_registration_mode(True)
        self._dev.set_depth_color_sync_enabled(True)

    def frames(self):
        """
        Reads frames from the Astra camera.

        Returns:
            list: A list containing two numpy arrays, one representing the color frame and the other the depth frame.
        """
        frame_color = self.read_color_frame()
        frame_depth = self.read_depth_frame()
        return [frame_color, frame_depth]

    def read_color_frame(self):
        """
        Reads and processes the color frame from the camera.

        Returns:
            numpy.ndarray: The processed color image array.
        """
        frame = self._color_stream.read_frame()
        data = frame.get_buffer_as_uint8()
        array = np.ndarray((frame.height, frame.width, 3), dtype=np.uint8, buffer=data)
        array = cv2.cvtColor(array, cv2.COLOR_BGR2RGB)
        if self.COLOR_MIRRORING:
            array = np.fliplr(array)
        return array

    def read_depth_frame(self):
        """
        Reads and processes the depth frame from the camera.

        Returns:
            numpy.ndarray: The processed depth image array.
        """
        frame = self._depth_stream.read_frame()
        data = frame.get_buffer_as_uint16()
        array = np.ndarray((frame.height, frame.width), dtype=np.uint16, buffer=data)
        array = self.preprocess_depth_array(array)
        if self.DEPTH_MIRRORING:
            array = np.fliplr(array)
        return array

    def preprocess_depth_array(self, depth):
        """
        Applies preprocessing to the depth data, converting from millimeters to meters and applying a median blur filter.

        Args:
            depth (np.ndarray): The depth image array in millimeters.

        Returns:
            np.ndarray: The preprocessed depth image array in meters.
        """
        depth = depth.astype('float32')
        depth = cv2.medianBlur(depth, 3)
        depth *= (1.0 / 1000.0)  # Convert mm to meters
        depth[depth >=1] = 0 #Filter out things further than 1.25 m
        
        #TODO Move this to its own function that takes a range of values to remove dead space in testing env
        for row in range(380,460,1):
            for col in range(46,257,1):
                depth[row][col] = 0
        return depth

    def transform_image(self, image, T,threshold = .4):
        """
        Applies a 4x4 transformation matrix T to the depth image.
        
        Args:
            image (numpy.ndarray): The depth image array to transform.
            T (numpy.ndarray): A 4x4 transformation matrix.
            threshold (float): The number below which all values are set to 0
        
        Returns:
            numpy.ndarray: The transformed depth image array.
        
        Raises:
            ValueError: If T is not a 4x4 matrix.
        """
        if T.shape != (4, 4):
            raise ValueError("Transformation matrix T must be a 4x4 matrix")

        # Generate grid of coordinates (x, y, z, 1)
        coord_x, coord_y = np.meshgrid(np.arange(image.shape[1]), np.arange(image.shape[0]))
        coord_z = image[coord_y, coord_x]
        ones = np.ones_like(coord_z)
        coords = np.stack([coord_x, coord_y, coord_z, ones], axis=-1)

        # Perform matrix multiplication
        transformed_coords = coords.dot(T)  

        # Extract the z-coordinate after transformation
        transformed_image = transformed_coords[..., 2]
        transformed_image[transformed_image < threshold] = 0
        return transformed_image.reshape(image.shape)
       
    def stop(self):
<<<<<<< HEAD
        """
        Stops the depth and color streams and unloads the OpenNI environment.
        """
        if self._depth_stream and self._color_stream:
            self._depth_stream.stop()
            self._color_stream.stop()
            self._running = False
            openni2.unload()
=======
            """
            Stops the depth and color streams and unloads the OpenNI environment.
            """
            if self._depth_stream and self._color_stream:
                self._depth_stream.stop()
                self._color_stream.stop()
                self._running = False
                openni2.unload()
>>>>>>> ea84063d

    def depth_to_color(self,depth):
        """
        Normalize the depth image and convert to a colormap for visualization.
        
        Args:
            depth (numpy.ndarray): The depth image where values represent depth in meters.
            max_depth (float): The maximum depth value to normalize.

        Returns:
            numpy.ndarray: A colorized depth image.
        """
        depth_normalized = cv2.normalize(depth, None, 0, 255, cv2.NORM_MINMAX)
        depth_normalized = np.uint8(depth_normalized)
        depth_colored = cv2.applyColorMap(depth_normalized, cv2.COLORMAP_JET)
        return depth_colored

'''
+++++++++++++++++++++++++++++++++++++++++++++++++++++++++++++++++++
		MODULE FUNCTIONS FOR TESTING
+++++++++++++++++++++++++++++++++++++++++++++++++++++++++++++++++++
'''

def visualize_point_cloud(point_cloud):
    #removed in git commit 3d992170d85b8dfdc344f5c46b14264929fc3dfd
    raise NotImplemented('Removed in commit 3d992170d85b8dfdc344f5c46b14264929fc3dfd')

def rotate_and_visualize_point_cloud(camera,depth, R):
    #removed in git commit 3d992170d85b8dfdc344f5c46b14264929fc3dfd
    raise NotImplemented('Removed in commit 3d992170d85b8dfdc344f5c46b14264929fc3dfd')

def save_color_image(color, counter):
    """
    Saves the current color frame from the camera as an image file.

    Args:
        camera (Astra): The camera instance.
        counter (int): Image counter used for naming the saved file.
    """
    im = Image.fromarray(color)
    image_path = os.path.join(os.path.dirname(__file__), '..', 'Calibration_Pics')
    im.save(os.path.join(image_path,f'image{counter}.png'))

def view_depth_from_point_cloud(camera,depth, R):
    #removed in commit 3d992170d85b8dfdc344f5c46b14264929fc3dfd
    raise NotImplemented("Removed in commit 3d992170d85b8dfdc344f5c46b14264929fc3dfd")

def process_user_input(camera, T, depth,color):
    """
    Processes user input to control camera operations and visualization.

    Args:
        camera (Astra): The camera instance.
        R (numpy.ndarray): Rotation matrix.
        counter (int): Image counter for naming saved images.

    Returns:
        bool: False if the user pressed 'q' to quit, True otherwise.
    """
    key = cv2.waitKey(1) & 0xFF
    if key == ord('q'):
        return False  # Signal to break the loop and exit
    elif key == ord('p'):
        point_cloud = camera.depth_to_point_cloud(depth)
        visualize_point_cloud(point_cloud)
    elif key == ord('r'):
        transformed_depth = camera.transform_image(depth,T)
        min_depth = np.min(transformed_depth[np.nonzero(transformed_depth)])
        i, j = np.where(np.isclose(transformed_depth, min_depth)) 
        print("Pixel with highest depth value is:",(i,j))
        depth = camera.depth_to_color(transformed_depth)
        
        cv2.imshow('Transformed image',depth)
    elif key == ord('c'):
        global counter
        save_color_image(color, counter)

        counter += 1
    elif key == ord('v'):
        view_depth_from_point_cloud(camera,depth, R)
    return True

def average_dif(vals):
    '''
    calculates the average distance between values
    Args:
        vals: list of floats
    returns float: average of the differences
    '''
    n = len(vals)
    total_dif = 0
    count = 0
    for i in range(n):
        for j in range(i+1,n):
            total_dif += abs(vals[i]-vals[j])
            count += 1
    return total_dif/count

counter = 1
if __name__ == "__main__":
    """
    Initializes the camera, captures frames, and processes user input until termination.
    """
    from PIL import Image 
    camera = Astra(color_intr_path,ir_intr_path)
    camera.start()
    color,depth = camera.frames() 
    
    '''
    # TEST to find best theta value
    min_dif = np.inf
    best_theta = 0;
    for i in range(0,100,1):

        theta_deg = - i*.001;
        theta = theta_deg*(3.14159265/180)

        T = np.array([
            [1,0,0,0],
            [0,np.cos(theta),-np.sin(theta),0],
            [0,np.sin(theta),np.cos(theta),0],
            [0,0,0,1]
            ])
        transformed_depth = camera.transform_image(depth,T)
        
        d1 = transformed_depth[89][435]
        d2 = transformed_depth[250][215]
        d3 = transformed_depth[100][222]
        d4 = transformed_depth[240][466]
        vals = [d1,d2,d3,d4]
        dif = average_dif(vals)
        if dif < min_dif:
            best_theta = theta_deg
            min_dif = dif
    print('Best found theta = -',best_theta,'Best average dif:',min_dif)
    ### end test
    '''
    theta = -0.043
    theta *= (3.141592/180)

    T = np.array([
        [1,0,0,0],
        [0,np.cos(theta),-np.sin(theta),0],
        [0,np.sin(theta),np.cos(theta),0],
        [0,0,0,1]
        ])

    try:
        while True:
            color, depth = camera.frames()
            # Crop to active work zone:
            #color = color[20:250,115:500]
            #depth = depth[20:250,115:500]
            depth = camera.transform_image(depth,T)
            max_depth = np.max(depth)
            min_depth = np.min(depth)
            print(max_depth,min_depth)
            depth_display = camera.depth_to_color(depth)
            cv2.imshow('Color', color)
            cv2.imshow('Depth', depth_display)
            if not process_user_input(camera, T,depth,color):
                break
    finally:
        camera.stop()
        cv2.destroyAllWindows()

<|MERGE_RESOLUTION|>--- conflicted
+++ resolved
@@ -204,7 +204,6 @@
         return transformed_image.reshape(image.shape)
        
     def stop(self):
-<<<<<<< HEAD
         """
         Stops the depth and color streams and unloads the OpenNI environment.
         """
@@ -213,16 +212,6 @@
             self._color_stream.stop()
             self._running = False
             openni2.unload()
-=======
-            """
-            Stops the depth and color streams and unloads the OpenNI environment.
-            """
-            if self._depth_stream and self._color_stream:
-                self._depth_stream.stop()
-                self._color_stream.stop()
-                self._running = False
-                openni2.unload()
->>>>>>> ea84063d
 
     def depth_to_color(self,depth):
         """
